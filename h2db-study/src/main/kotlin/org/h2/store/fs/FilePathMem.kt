--- conflicted
+++ resolved
@@ -170,13 +170,9 @@
          * Points to a block of bytes that needs to be compressed
          */
         class CompressItem(val file: FileMemData, val page: Int) {
-<<<<<<< HEAD
-            override fun hashCode(): Int = page xor file.getId()
-=======
             override fun hashCode(): Int {
                 return page xor file.id
             }
->>>>>>> 118d6991
 
             override fun equals(o: Any?): Boolean {
                 return (o is CompressItem) && (o.page == page && o.file === file)
